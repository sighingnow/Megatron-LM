--- conflicted
+++ resolved
@@ -41,11 +41,7 @@
     parser = _add_biencoder_args(parser)
     parser = _add_vit_args(parser)
     parser = _add_logging_args(parser)
-<<<<<<< HEAD
-    # parser = _add_dialog_ctrl_args(parser)
-=======
     parser = _add_inference_args(parser)
->>>>>>> 60750922
 
     # Custom arguments.
     if extra_args_provider is not None:
@@ -843,25 +839,4 @@
     group.add_argument('--patch-dim', type=int, default=16,
                        help='patch dimension used in vit')
 
-    return parser
-
-
-# def _add_dialog_ctrl_args(parser):
-#     group = parser.add_argument_group(title="dialog control")
-
-#     group.add_argument('--run-dialog', action='store_true',
-#                        help='run dialog modeling')
-#     group.add_argument('--num-epoch', type=int, default=30,
-#                        help='number of epoches to train the model')
-#     group.add_argument('--train-module', type=str, default="",
-#                        help='either control module or dialogue model (control or dialog)')
-#     group.add_argument('--data-folder', type=str, default="",
-#                        help='data folder (path of the data folder)')
-#     group.add_argument('--dataset-name', type=str, default="",
-#                        help='dataset name (e.g., wizard_of_wikipedia)')
-#     group.add_argument('--max-seq-len', type=int, default=1024,
-#                        help='maximum sequence length')
-#     group.add_argument('--spec-toks', type=str, default="[SEP],[CTRL],[PAD]",
-#                        help='additional special tokens')
-
-#     return parser+    return parser